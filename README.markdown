# rows

<<<<<<< HEAD
[![Join the chat at https://gitter.im/turicas/rows](https://badges.gitter.im/Join%20Chat.svg)](https://gitter.im/turicas/rows?utm_source=badge&utm_medium=badge&utm_campaign=pr-badge&utm_content=badge)

This library is intended to be the easiest way to access tabular data using
Python, regardless of the format it's stored or will be extracted to; some
examples include CSV, HTML, XLS and ODS.
=======
No matter in which format your tabular data is: `rows` will import it,
automatically detect types and give you high-level Python objects so you can
start **working with the data** instead of **trying to parse it**. It is also
locale-and-unicode aware. :)
>>>>>>> a172be40

## Architecture

The library is composed by:

- A common interface to tabular data (the `Table` class)
- A set of plugins to populate `Table` objects (CSV, XLS, HTML, TXT -- more
  coming soon!)
- A set of common fields (such as `BoolField`, `IntegerField`) which know
  exactly how to serialize and deserialize data for each object type you'll get
- A set of utilities (such as field type recognition) to help working with
  tabular data

Just `import rows` and relax.


## Installation

Directly from [PyPI](http://pypi.python.org/pypi/rows):

    pip install rows


Or from source:

    git clone https://github.com/turicas/rows.git
    cd rows
    python setup.py install


## Basic Usage

You can create a `Table` object and populate it with some data:

```python
from collections import OrderedDict
from rows import fields, Table

my_fields = OrderedDict([('name', fields.UnicodeField),
                         ('age', fields.IntegerField),
                         ('married', fields.BoolField)])
table = Table(fields=my_fields)
table.append({'name': u'Álvaro Justen', 'age': 28, 'married': False})
table.append({'name': u'Another Guy', 'age': 42, 'married': True})
```

Then you can iterate over it:

```python
def print_person(person):
    married = 'is married' if person.married else 'is not married'
    print u'{} is {} years old and {}'.format(person.name, person.age, married)

for person in table:
    print_person(person)  # namedtuples are returned
```

You'll see:

```
Álvaro Justen is 28 years old and is not married
Another Guy is 42 years old and is married
```

As you specified field types (`my_fields`) you don't need to insert data using
the correct types. Actually you can insert strings and the library you
automatically convert it for you:

```python
table.append({'name': '...', 'age': '', 'married': 'false'})
print_person(table[-1])  # yes, you can index it!
```

And the output:

```
... is None years old and is not married
```


### Importing Data

`rows` will help you importing data: its plugins will do the hard job of
parsing each supported file format so you don't need to. They can help you
exporting data also. For example, let's download a CSV from the Web and import
it:

```python
import requests
import rows
from io import BytesIO

url = 'http://unitedstates.sunlightfoundation.com/legislators/legislators.csv'
csv = requests.get(url).content  # Download CSV data
legislators = rows.import_from_csv(BytesIO(csv))  # already imported!

print 'Hey, rows automatically identified the types:'
for field_name, field_type in legislators.fields.items():
    print '{} is {}'.format(field_name, field_type)
```

And you'll see something like this:

```
[...]
in_office is <class 'rows.fields.BoolField'>
gender is <class 'rows.fields.UnicodeField'>
[...]
birthdate is <class 'rows.fields.DateField'>
```

We can then work on this data:

```python
women_in_office = filter(lambda row: row.in_office and row.gender == 'F',
                         legislators)
men_in_office = filter(lambda row: row.in_office and row.gender == 'M',
                       legislators)
print 'Women vs Men: {} vs {}'.format(len(women_in_office), len(men_in_office))
```

Now, let's compare ages:

```python
legislators.order_by('birthdate')
older, younger = legislators[-1], legislators[0]
print '{}, {} is older than {}, {}'.format(older.lastname, older.firstname,
                                           younger.lastname, younger.firstname)
```

The output:

```
Stefanik, Elise is older than Byrd, Robert
```

> Note that **native Python objects** are returned for each row! The library
> recognizes each field type and convert data *automagically*.


### Exporting Data

Now it's time to export this data using another plugin: HTML! It's pretty easy:

```python
rows.export_to_html(legislators, 'legislators.html')
```

And you'll get:

```
$ head legislators.html
<table>

  <thead>
    <tr>
      <th> title </th>
      <th> firstname </th>
      <th> middlename </th>
      <th> lastname </th>
      <th> name_suffix </th>
      <th> nickname </th>
```

Now you have finished the quickstart guide. See the `examples` folder for more
examples.


### Available Plugins

- CSV: use `rows.import_from_csv` and `rows.export_to_csv`
- HTML: use `rows.import_from_html` and `rows.export_to_html`
- XLS: use `rows.import_from_xls` and `rows.export_to_xls`
- TXT: use `rows.export_to_csv`

We'll be adding support for more plugins soon (like ODS, PDF, JSON etc.) --
actually we're going to re-design the plugin interface so you can create your
own easily.


## Locale

TODO. See `rows.localization`.


## Operations

TODO. See `rows.operations`.


## License

This library is released under the [GNU General Public License version
3](http://www.gnu.org/licenses/gpl-3.0.html).


## Related projects

- <https://github.com/scraperwiki/scrumble/>
- <https://nytlabs.github.io/streamtools/>
<<<<<<< HEAD
- <https://github.com/okfn/messytables>
- <http://goodtables.okfnlabs.org>
- Kettle/Pentaho?
- Talend?

## Possible new formats (to support)

- .sif
- sql
- excel
- json
- msgpack
- hdf
- gbq
- stata
- protocol buffers
=======
- <https://github.com/Kozea/Multicorn>
- messytables
- tablib
- pandas' DataFrame
>>>>>>> a172be40
<|MERGE_RESOLUTION|>--- conflicted
+++ resolved
@@ -1,17 +1,12 @@
 # rows
 
-<<<<<<< HEAD
 [![Join the chat at https://gitter.im/turicas/rows](https://badges.gitter.im/Join%20Chat.svg)](https://gitter.im/turicas/rows?utm_source=badge&utm_medium=badge&utm_campaign=pr-badge&utm_content=badge)
 
-This library is intended to be the easiest way to access tabular data using
-Python, regardless of the format it's stored or will be extracted to; some
-examples include CSV, HTML, XLS and ODS.
-=======
 No matter in which format your tabular data is: `rows` will import it,
 automatically detect types and give you high-level Python objects so you can
 start **working with the data** instead of **trying to parse it**. It is also
 locale-and-unicode aware. :)
->>>>>>> a172be40
+
 
 ## Architecture
 
@@ -212,26 +207,7 @@
 
 - <https://github.com/scraperwiki/scrumble/>
 - <https://nytlabs.github.io/streamtools/>
-<<<<<<< HEAD
-- <https://github.com/okfn/messytables>
-- <http://goodtables.okfnlabs.org>
-- Kettle/Pentaho?
-- Talend?
-
-## Possible new formats (to support)
-
-- .sif
-- sql
-- excel
-- json
-- msgpack
-- hdf
-- gbq
-- stata
-- protocol buffers
-=======
 - <https://github.com/Kozea/Multicorn>
 - messytables
 - tablib
-- pandas' DataFrame
->>>>>>> a172be40
+- pandas' DataFrame