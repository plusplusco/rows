--- conflicted
+++ resolved
@@ -3,10 +3,9 @@
 from setuptools import setup
 
 
-<<<<<<< HEAD
 EXTRA_REQUIREMENTS = {
         'csv': ['unicodecsv'],
-        'cli': ['click', 'filemagic', 'requests'],
+        'cli': ['click', 'requests'],
         'html': ['lxml'], # apt: libxslt-dev libxml2-dev
         'xls': ['xlrd', 'xlwt'], }
 EXTRA_REQUIREMENTS['all'] = sum(EXTRA_REQUIREMENTS.values(), [])
@@ -39,41 +38,4 @@
           'Programming Language :: Python :: 2.7',
           'Topic :: Software Development :: Libraries :: Python Modules',
       ]
-=======
-setup(name='rows',
-    description='Import and export tabular data easily with Python',
-    long_description='',
-    version='0.1.1',
-    author=u'Álvaro Justen',
-    author_email='alvarojusten@gmail.com',
-    url='https://github.com/turicas/rows/',
-    packages=['rows', 'rows.plugins'],
-    install_requires=['unicodecsv', 'click', 'requests'],
-    extras_require = {
-        'csv': ['unicodecsv'],
-        'html': ['lxml'], # apt: libxslt-dev libxml2-dev
-        'cli': ['click', 'requests'],
-        'xls': ['xlrd', 'xlwt'],
-        'all': ['unicodecsv',
-                'lxml',
-                'click', 'requests',
-                'xlrd', 'xlwt'],
-    },
-    keywords=['tabular', 'table', 'csv', 'xls', 'html', 'rows'],
-    entry_points = {
-        'console_scripts': [
-            'rows = rows.cli:cli',
-            ],
-    },
-    classifiers = [
-        'Development Status :: 3 - Alpha',
-        'Intended Audience :: Developers',
-        'Intended Audience :: Science/Research',
-        'License :: OSI Approved :: GNU General Public License (GPL)',
-        'Natural Language :: English',
-        'Operating System :: OS Independent',
-        'Programming Language :: Python :: 2.7',
-        'Topic :: Software Development :: Libraries :: Python Modules',
-    ]
->>>>>>> 3c9335d5
 )