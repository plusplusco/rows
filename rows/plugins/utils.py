# coding: utf-8

# Copyright 2014-2017 Álvaro Justen <https://github.com/turicas/rows/>

#    This program is free software: you can redistribute it and/or modify
#    it under the terms of the GNU Lesser General Public License as published by
#    the Free Software Foundation, either version 3 of the License, or
#    (at your option) any later version.

#    This program is distributed in the hope that it will be useful,
#    but WITHOUT ANY WARRANTY; without even the implied warranty of
#    MERCHANTABILITY or FITNESS FOR A PARTICULAR PURPOSE.  See the
#    GNU Lesser General Public License for more details.

#    You should have received a copy of the GNU Lesser General Public License
#    along with this program.  If not, see <http://www.gnu.org/licenses/>.

from __future__ import unicode_literals

from collections import Iterator, OrderedDict
from itertools import chain, islice
from unicodedata import normalize

import six

from rows.fields import detect_types
from rows.table import FlexibleTable, Table

SLUG_CHARS = 'ABCDEFGHIJKLMNOPQRSTUVWXYZabcdefghijklmnopqrstuvwxyz0123456789_'


def slug(text, separator='_', permitted_chars=SLUG_CHARS,
         replace_with_separator=' -_'):
    """Return the Slugfy text passed by argument.

<<<<<<< HEAD
    Example:
    ' ÁLVARO  justen% ' -> 'alvaro_justen'
    """
=======
    text = six.text_type(text or '')

>>>>>>> 4383adb3
    # Strip non-ASCII characters
    # Example: u' ÁLVARO  justen% ' -> ' ALVARO  justen% '
    text = normalize('NFKD', text.strip()).encode('ascii', 'ignore')\
                                          .decode('ascii')

    # Replace spaces and other chars with separator
    # Example: u' ALVARO  justen% ' -> u'_ALVARO__justen%_'
    for char in replace_with_separator:
        text = text.replace(char, separator)

    # Remove non-permitted characters and put everything to lowercase
    # Example: u'_ALVARO__justen%_' -> u'_alvaro__justen_'
    text = ''.join(char for char in text if char in permitted_chars).lower()

    # Remove double occurrencies of separator
    # Example: u'_alvaro__justen_' -> u'_alvaro_justen_'
    double_separator = separator + separator
    while double_separator in text:
        text = text.replace(double_separator, separator)

    # Strip separators
    # Example: u'_alvaro_justen_' -> u'alvaro_justen'
    return text.strip(separator)


def ipartition(iterable, partition_size):
    if not isinstance(iterable, Iterator):
        iterator = iter(iterable)
    else:
        iterator = iterable

    finished = False
    while not finished:
        data = []
        for _ in range(partition_size):
            try:
                data.append(next(iterator))
            except StopIteration:
                finished = True
                break
        if data:
            yield data


def get_filename_and_fobj(filename_or_fobj, mode='r', dont_open=False):
    if getattr(filename_or_fobj, 'read', None) is not None:
        fobj = filename_or_fobj
        filename = getattr(fobj, 'name', None)
    else:
        fobj = open(filename_or_fobj, mode=mode) if not dont_open else None
        filename = filename_or_fobj

    return filename, fobj


def make_unique_name(name, existing_names, name_format='{name}_{index}',
                     start=2):
    """Return a unique name based on `name_format` and `name`."""
    index = start
    new_name = name
    while new_name in existing_names:
        new_name = name_format.format(name=name, index=index)
        index += 1

    return new_name


def make_header(field_names, permit_not=False):
    """Return unique and slugged field names."""
    slug_chars = SLUG_CHARS if not permit_not else SLUG_CHARS + '^'

    header = [slug(field_name, permitted_chars=slug_chars)
              for field_name in field_names]
    result = []
    for index, field_name in enumerate(header):
        if not field_name:
            field_name = 'field_{}'.format(index)
        elif field_name[0].isdigit():
            field_name = 'field_{}'.format(field_name)

        if field_name in result:
            field_name = make_unique_name(name=field_name,
                                          existing_names=result,
                                          start=2)
        result.append(field_name)

    return result


def create_table(data, meta=None, fields=None, skip_header=True,
                 import_fields=None, samples=None, force_types=None,
                 *args, **kwargs):
    # TODO: add auto_detect_types=True parameter
    table_rows = iter(data)
    sample_rows = []

    if fields is None:
        header = make_header(next(table_rows))

        if samples is not None:
            sample_rows = list(islice(table_rows, 0, samples))
        else:
            sample_rows = list(table_rows)

        fields = detect_types(header, sample_rows, *args, **kwargs)

        if force_types is not None:
            # TODO: optimize field detection (ignore fields on `force_types`)
            for field_name, field_type in force_types.items():
                fields[field_name] = field_type
    else:
        if not isinstance(fields, OrderedDict):
            raise ValueError('`fields` must be an `OrderedDict`')

        if skip_header:
            next(table_rows)

        header = make_header(list(fields.keys()))
        fields = OrderedDict([(field_name, fields[key])
                              for field_name, key in zip(header, fields)])

    if import_fields is not None:
        # TODO: can optimize if import_fields is not None.
        #       Example: do not detect all columns
        import_fields = make_header(import_fields)

        diff = set(import_fields) - set(header)
        if diff:
            field_names = ', '.join('"{}"'.format(field) for field in diff)
            raise ValueError("Invalid field names: {}".format(field_names))

        new_fields = OrderedDict()
        for field_name in import_fields:
            new_fields[field_name] = fields[field_name]
        fields = new_fields

    table = Table(fields=fields, meta=meta)
    # TODO: put this inside Table.__init__
    for row in chain(sample_rows, table_rows):
        table.append({field_name: value
                      for field_name, value in zip(header, row)})

    return table


def prepare_to_export(table, export_fields=None, *args, **kwargs):
    # TODO: optimize for more used cases (export_fields=None)
    table_type = type(table)
    if table_type not in (FlexibleTable, Table):
        raise ValueError('Table type not recognized')

    if export_fields is None:
        # we use already slugged-fieldnames
        export_fields = table.field_names
    else:
        # we need to slug all the field names
        export_fields = make_header(export_fields)

    table_field_names = table.field_names
    diff = set(export_fields) - set(table_field_names)
    if diff:
        field_names = ', '.join('"{}"'.format(field) for field in diff)
        raise ValueError("Invalid field names: {}".format(field_names))

    yield export_fields

    if table_type is Table:
        field_indexes = list(map(table_field_names.index, export_fields))
        for row in table._rows:
            yield [row[field_index] for field_index in field_indexes]
    elif table_type is FlexibleTable:
        for row in table._rows:
            yield [row[field_name] for field_name in export_fields]


def serialize(table, *args, **kwargs):
    prepared_table = prepare_to_export(table, *args, **kwargs)

    field_names = next(prepared_table)
    yield field_names

    field_types = [table.fields[field_name] for field_name in field_names]
    for row in prepared_table:
        yield [field_type.serialize(value, *args, **kwargs)
               for value, field_type in zip(row, field_types)]


def export_data(filename_or_fobj, data, mode='w'):
    """Return the object ready to be exported or only data if filename_or_fobj is not passed."""
    if filename_or_fobj is not None:
        _, fobj = get_filename_and_fobj(filename_or_fobj, mode=mode)
        fobj.write(data)
        fobj.flush()
        return fobj
    else:
        return data<|MERGE_RESOLUTION|>--- conflicted
+++ resolved
@@ -1,6 +1,6 @@
 # coding: utf-8
 
-# Copyright 2014-2017 Álvaro Justen <https://github.com/turicas/rows/>
+# Copyright 2014-2018 Álvaro Justen <https://github.com/turicas/rows/>
 
 #    This program is free software: you can redistribute it and/or modify
 #    it under the terms of the GNU Lesser General Public License as published by
@@ -31,16 +31,16 @@
 
 def slug(text, separator='_', permitted_chars=SLUG_CHARS,
          replace_with_separator=' -_'):
-    """Return the Slugfy text passed by argument.
-
-<<<<<<< HEAD
-    Example:
-    ' ÁLVARO  justen% ' -> 'alvaro_justen'
+    """Generate a slug for the `text`.
+    
+    >>> slug(' ÁLVARO  justen% ')
+    'alvaro_justen'
+    >>> slug(' ÁLVARO  justen% ', separator='-')
+    'alvaro-justen'
     """
-=======
+    
     text = six.text_type(text or '')
 
->>>>>>> 4383adb3
     # Strip non-ASCII characters
     # Example: u' ÁLVARO  justen% ' -> ' ALVARO  justen% '
     text = normalize('NFKD', text.strip()).encode('ascii', 'ignore')\
